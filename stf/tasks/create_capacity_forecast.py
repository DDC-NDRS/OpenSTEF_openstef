--- conflicted
+++ resolved
@@ -17,17 +17,12 @@
         # define input range
         datetime_start = datetime.utcnow().date() - timedelta(days=30)
         datetime_end = datetime.utcnow().date() + timedelta(days=max(y_hor) + 1)
-
-<<<<<<< HEAD
-        model_type = "xgb"
-        PredictionJobLoop(context, model_type=model_type).map(
-=======
         model_type = ["xgb", "lgb"]
+		
         PredictionJobLoop(
             context,
             model_type=model_type
         ).map(
->>>>>>> 4e56929d
             predict_capacity_prognosis,
             datetime_start=datetime_start,
             datetime_end=datetime_end,
