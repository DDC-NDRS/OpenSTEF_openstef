# SPDX-FileCopyrightText: 2017-2021 Alliander N.V. <korte.termijn.prognoses@alliander.com> # noqa E501>
#
# SPDX-License-Identifier: MPL-2.0

from datetime import datetime

import pandas as pd

from stf.model.capacity.train import train_capacity_prognosis
from stf.tasks.utils.predictionjobloop import PredictionJobLoop
from stf.tasks.utils.taskcontext import TaskContext


def main():
    with TaskContext(__file__) as context:
        # training horizons
        y_hor = [0, 6, 13]

        # define input range
        datetime_end = datetime.utcnow()
        datetime_start = datetime_end - pd.Timedelta("400D")

<<<<<<< HEAD
        model_type = "xgb"
        PredictionJobLoop(context, model_type=model_type).map(
=======
        model_type = ["xgb", "lgb"]
        PredictionJobLoop(
            context,
            model_type=model_type
        ).map(
>>>>>>> 4e56929d
            train_capacity_prognosis,
            datetime_start=datetime_start,
            datetime_end=datetime_end,
            y_hor=y_hor,
        )


if __name__ == "__main__":
    main()<|MERGE_RESOLUTION|>--- conflicted
+++ resolved
@@ -20,16 +20,11 @@
         datetime_end = datetime.utcnow()
         datetime_start = datetime_end - pd.Timedelta("400D")
 
-<<<<<<< HEAD
-        model_type = "xgb"
-        PredictionJobLoop(context, model_type=model_type).map(
-=======
         model_type = ["xgb", "lgb"]
         PredictionJobLoop(
             context,
             model_type=model_type
         ).map(
->>>>>>> 4e56929d
             train_capacity_prognosis,
             datetime_start=datetime_start,
             datetime_end=datetime_end,
