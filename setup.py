# SPDX-FileCopyrightText: 2017-2021 Alliander N.V. <korte.termijn.prognoses@alliander.com> # noqa E501>
#
# SPDX-License-Identifier: MPL-2.0

from pathlib import Path
from setuptools import setup, find_packages

pkg_dir = Path(__file__).parent.absolute()


def read_requirements_from_file():
    with open(pkg_dir / "requirements.txt") as fh:
        requirements = []
        for line in fh:
            line = line.strip()
            if "#" in line:
                line = line[: line.index("#")].strip()
            if len(line) == 0:
                continue
            requirements.append(line)
        return requirements


def read_long_description_from_readme():
    with open("README.md", "r", encoding="utf-8") as fh:
        return fh.read()


setup(
    name="openstf",
<<<<<<< HEAD
    version="2.0",
=======
    version="2.0.0",
>>>>>>> ba65308b
    packages=find_packages(include=["openstf", "openstf.*"]),
    description="Open short term forcasting",
    long_description=read_long_description_from_readme(),
    long_description_content_type="text/markdown",
    url="https://github.com/alliander-opensource/short-term-forecasting",
    author="Alliander N.V",
    author_email="korte.termijn.prognoses@alliander.com",
    license="MPL-2.0",
    keywords=["energy", "forecasting", "machinelearning"],
    # See https://setuptools.readthedocs.io/en/latest/userguide/datafiles.html
    # for more information
    package_data={
        # Include anything in the data directory
        "openstf": ["data/*", "*.license"]
    },
    python_requires=">=3.7.0",
    install_requires=read_requirements_from_file(),
    setup_requires=["wheel", "Cython"],
    tests_require=["pytest", "pytest-cov", "flake8"],
    classifiers=[
        r"Development Status :: 5 - Production/Stable",
        "Intended Audience :: Developers",
        r"License :: OSI Approved :: Mozilla Public License 2.0 (MPL 2.0)",
        "Programming Language :: Python :: 3.7",
        "Programming Language :: Python :: 3.8",
        "Programming Language :: Python :: 3.9",
    ],
)<|MERGE_RESOLUTION|>--- conflicted
+++ resolved
@@ -28,11 +28,7 @@
 
 setup(
     name="openstf",
-<<<<<<< HEAD
-    version="2.0",
-=======
     version="2.0.0",
->>>>>>> ba65308b
     packages=find_packages(include=["openstf", "openstf.*"]),
     description="Open short term forcasting",
     long_description=read_long_description_from_readme(),
