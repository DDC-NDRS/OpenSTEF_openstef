--- conflicted
+++ resolved
@@ -124,13 +124,8 @@
                 if model_type == MLModelType.LINEAR:
                     self.model_specs.hyper_params["imputation_strategy"] = "mean"
 
-<<<<<<< HEAD
                 model, report, modelspecs, _ = train_model_pipeline_core(
                     pj=pj, modelspecs=self.modelspecs, input_data=train_input
-=======
-                model, report, model_specs = train_model_pipeline_core(
-                    pj=pj, model_specs=self.model_specs, input_data=train_input
->>>>>>> fc8b3c29
                 )
 
                 # check if the model was fitted (raises NotFittedError when not fitted)
@@ -179,13 +174,8 @@
         pj.default_modelspecs = model_specs
 
         train_input = self.train_input.iloc[::50, :]
-<<<<<<< HEAD
         model, report, modelspecs, _ = train_model_pipeline_core(
             pj=pj, modelspecs=modelspecs, input_data=train_input
-=======
-        model, report, model_specs = train_model_pipeline_core(
-            pj=pj, model_specs=model_specs, input_data=train_input
->>>>>>> fc8b3c29
         )
 
         # check if the model was fitted (raises NotFittedError when not fitted)
@@ -272,16 +262,12 @@
         serializer_mock.return_value = serializer_mock_instance
 
         report_mock = MagicMock()
-<<<<<<< HEAD
         pipeline_mock.return_value = (
             "a",
             report_mock,
             self.modelspecs,
             (None, None, None),
         )
-=======
-        pipeline_mock.return_value = ("a", report_mock, self.model_specs)
->>>>>>> fc8b3c29
 
         train_model_pipeline(
             pj=self.pj,
@@ -488,8 +474,7 @@
                 validation_data,
                 test_data,
             ) = train_pipeline_common(
-<<<<<<< HEAD
-                self.pj, self.modelspecs, self.train_input, horizons="custom_horizon"
+                self.pj, self.model_specs, self.train_input, horizons="custom_horizon"
             )
 
     @patch("openstef.pipeline.train_model.MLflowSerializer")
@@ -511,7 +496,8 @@
             pj=pj,
             input_data=self.train_input,
             check_old_model_age=True,
-            trained_models_folder="./test/unit/trained_models",
+            mlflow_tracking_uri="./test/unit/trained_models/mlruns",
+            artifact_folder="./test/unit/trained_models",
         )
 
         self.assertIsNone(datasets)
@@ -522,7 +508,8 @@
             pj=pj,
             input_data=self.train_input,
             check_old_model_age=True,
-            trained_models_folder="./test/unit/trained_models",
+            mlflow_tracking_uri="./test/unit/trained_models/mlruns",
+            artifact_folder="./test/unit/trained_models",
         )
         self.assertIsNotNone(datasets)
 
@@ -532,7 +519,3 @@
 
 if __name__ == "__main__":
     unittest.main()
-=======
-                self.pj, self.model_specs, self.train_input, horizons="custom_horizon"
-            )
->>>>>>> fc8b3c29
