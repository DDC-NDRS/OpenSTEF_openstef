# SPDX-FileCopyrightText: 2017-2021 Contributors to the OpenSTF project <korte.termijn.prognoses@alliander.com> # noqa E501>
#
# SPDX-License-Identifier: MPL-2.0
from test.unit.utils.data import TestData
from unittest import TestCase

import numpy as np

from openstf.feature_engineering.feature_applicator import (
    OperationalPredictFeatureApplicator,
    TrainFeatureApplicator,
)
<<<<<<< HEAD
=======

from test.utils.data import TestData
>>>>>>> 2c8e6e16


class TestFeatureApplicator(TestCase):
    def setUp(self) -> None:
        self.input_data = TestData.load("input_data.pickle")

    def test_train_feature_applicator_correct_order(self):
        # Test for expected column order of the output
        data_with_features = TrainFeatureApplicator(horizons=[0.25, 24.0]).add_features(
            self.input_data[["load"]]
        )
        self.assertEqual(data_with_features.columns.to_list()[0], "load")
        self.assertEqual(data_with_features.columns.to_list()[-1], "horizon")

    def test_train_feature_applicator_filter_features(self):
        # Test for expected column order of the output
        # Also check "horizons" is not in the output
        features = self.input_data.columns.to_list()[:15]
        data_with_features = TrainFeatureApplicator(
            horizons=[0.25, 24.0], feature_names=features
        ).add_features(self.input_data)

        self.assertIn("horizon", data_with_features.columns.to_list())
        self.assertListEqual(
            list(np.sort(features + ["horizon"])),
            list(np.sort(data_with_features.columns.to_list())),
        )

    def test_operational_feature_applicator_correct_order(self):
        # Test for expected column order of the output
        # Also check "horizons" is not in the output
        data_with_features = OperationalPredictFeatureApplicator(
            horizons=[0.25]
        ).add_features(self.input_data[["load"]])
        self.assertEqual(data_with_features.columns.to_list()[0], "load")
        self.assertTrue("horizon" not in data_with_features.columns.to_list())

    def test_train_feature_applicator_correct_order_historic_load(self):
        # Test for expected column order of the output and test for expected historic_load column
        pj = {"model": "proloaf"}
        data_with_features = TrainFeatureApplicator(horizons=[0.25, 24.0]).add_features(
            self.input_data[["load"]], pj=pj
        )
        self.assertTrue("historic_load" in data_with_features.columns.to_list())
        self.assertEqual(data_with_features.columns.to_list()[0], "load")
        self.assertEqual(data_with_features.columns.to_list()[-1], "horizon")

    def test_operational_feature_applicator_one_horizon(self):
        # Test for expected column order of the output
        # Also check "horizons" is not in the output
        with self.assertRaises(ValueError):
            OperationalPredictFeatureApplicator(horizons=[0.25, 1.0]).add_features(
                self.input_data[["load"]]
            )
        with self.assertRaises(ValueError):
            OperationalPredictFeatureApplicator(horizons=[]).add_features(
                self.input_data[["load"]]
            )

    def test_operational_feature_applicator_filter_features(self):
        # Test for expected column order of the output
        # Also check "horizons" is not in the output
        features = self.input_data.columns.to_list()
        data_with_features = OperationalPredictFeatureApplicator(
            horizons=[0.25], feature_names=features
        ).add_features(self.input_data[["load"]])

        self.assertListEqual(
            list(np.sort(features)), list(np.sort(data_with_features.columns.to_list()))
        )<|MERGE_RESOLUTION|>--- conflicted
+++ resolved
@@ -10,11 +10,6 @@
     OperationalPredictFeatureApplicator,
     TrainFeatureApplicator,
 )
-<<<<<<< HEAD
-=======
-
-from test.utils.data import TestData
->>>>>>> 2c8e6e16
 
 
 class TestFeatureApplicator(TestCase):
