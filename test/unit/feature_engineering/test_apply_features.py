--- conflicted
+++ resolved
@@ -79,15 +79,10 @@
         )
 
     def test_train_feature_applicator(self):
-<<<<<<< HEAD
-        input_data_with_features = TrainFeatureApplicator(horizons=[0.25]).add_features(
-            TestData.load("input_data.pickle"))
-=======
 
         input_data_with_features = TrainFeatureApplicator(horizons=[0.25]).add_features(
             TestData.load("input_data.pickle")
         )
->>>>>>> d0fbf236
 
         self.assertDataframeEqual(
             input_data_with_features,
@@ -110,13 +105,8 @@
         horizons = [0.25, 47]
 
         input_data_with_features = TrainFeatureApplicator(
-<<<<<<< HEAD
-            horizons=horizons).add_features(
-            input_data)
-=======
             horizons=horizons
         ).add_features(input_data)
->>>>>>> d0fbf236
 
         horizon = input_data_with_features.Horizon
 
