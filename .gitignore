--- conflicted
+++ resolved
@@ -103,14 +103,9 @@
 
 # Sphinx documentation
 docs/_build/
-<<<<<<< HEAD
-docs/openstef.*
-docs/modules.rst
-=======
 docs/openstef*.rst
 docs/modules*.rst
 
->>>>>>> 03a76be9
 
 # PyBuilder
 .pybuilder/
