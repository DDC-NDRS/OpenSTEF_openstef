--- conflicted
+++ resolved
@@ -80,13 +80,8 @@
 
     context.perf_meter.checkpoint("Retrieved timeseries input")
 
-<<<<<<< HEAD
     # Excecute the model training pipeline
     data_sets = train_model_pipeline(
-=======
-    # Execute the model training pipeline
-    report = train_model_pipeline(
->>>>>>> fc8b3c29
         pj,
         input_data,
         check_old_model_age=check_old_model_age,
