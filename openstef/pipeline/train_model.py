# SPDX-FileCopyrightText: 2017-2022 Contributors to the OpenSTEF project <korte.termijn.prognoses@alliander.com> # noqa E501>
#
# SPDX-License-Identifier: MPL-2.0
import logging
from pathlib import Path
from typing import List, Tuple, Union, Optional

import pandas as pd
import structlog

from openstef.data_classes.model_specifications import ModelSpecificationDataClass
from openstef.data_classes.prediction_job import PredictionJobDataClass
from openstef.exceptions import (
    InputDataInsufficientError,
    InputDataWrongColumnOrderError,
    OldModelHigherScoreError,
)
from openstef.feature_engineering.feature_applicator import TrainFeatureApplicator
from openstef.metrics.reporter import Report, Reporter
from openstef.model.model_creator import ModelCreator
from openstef.model.regressors.regressor import OpenstfRegressor
from openstef.model.serializer import MLflowSerializer
from openstef.model.standard_deviation_generator import StandardDeviationGenerator
from openstef.model_selection.model_selection import split_data_train_validation_test
from openstef.validation import validation

DEFAULT_TRAIN_HORIZONS: List[float] = [0.25, 47.0]
MAXIMUM_MODEL_AGE: int = 7

DEFAULT_EARLY_STOPPING_ROUNDS: int = 10
PENALTY_FACTOR_OLD_MODEL: float = 1.2


def train_model_pipeline(
    pj: PredictionJobDataClass,
    input_data: pd.DataFrame,
    check_old_model_age: bool,
<<<<<<< HEAD
    trained_models_folder: Union[str, Path],
) -> Optional[Tuple[pd.DataFrame, pd.DataFrame, pd.DataFrame]]:
    """Midle level pipeline that takes care of all persistent storage dependencies
=======
    mlflow_tracking_uri: str,
    artifact_folder: str,
) -> Report:
    """Middle level pipeline that takes care of all persistent storage dependencies
>>>>>>> fc8b3c29

    Expected prediction jobs keys: "id", "model", "hyper_params", "feature_names"

    Args:
        pj (PredictionJobDataClass): Prediction job
        input_data (pd.DataFrame): Raw training input data
        check_old_model_age (bool): Check if training should be skipped because the model is too young
        mlflow_tracking_uri (str): Tracking URI for MLFlow
        artifact_folder (str): Path where artifacts, such as trained models, are stored

    Returns:
        If pj.save_train_forecasts is False, None is returned
        Otherwise:
            train_data (pd.DataFrame): The train dataset with forecasts
            validation_data (pd.DataFrame): The validation dataset with forecasts
            test_data (pd.DataFrame): The test dataset with forecasts
    """
    # Initialize logger and serializer
    logger = structlog.get_logger(__name__)
    serializer = MLflowSerializer(mlflow_tracking_uri=mlflow_tracking_uri)

    # Get old model and age
    try:
        old_model, model_specs = serializer.load_model(experiment_name=str(pj["id"]))
        old_model_age = old_model.age  # Age attribute is openstef specific
    except (AttributeError, FileNotFoundError, LookupError):
        old_model = None
        old_model_age = float("inf")
        if pj["default_modelspecs"] is not None:
            model_specs = pj["default_modelspecs"]
            if model_specs.id != pj.id:
                raise RuntimeError(
                    "The id of the prediction job and its default model_specs do not"
                    " match."
                )
        else:
            # create basic model_specs
            model_specs = ModelSpecificationDataClass(id=pj["id"])
        logger.warning("No old model found, training new model", pid=pj["id"])

    # Check old model age and continue yes/no
    if (old_model_age < MAXIMUM_MODEL_AGE) and check_old_model_age:
        logger.warning(
            f"Old model is younger than {MAXIMUM_MODEL_AGE} days, skip training"
        )
        return

    # Train model with core pipeline
    try:
<<<<<<< HEAD
        model, report, modelspecs_updated, data_sets = train_model_pipeline_core(
            pj, modelspecs, input_data, old_model, horizons=pj.train_horizons_minutes
=======
        model, report, model_specs_updated = train_model_pipeline_core(
            pj, model_specs, input_data, old_model, horizons=pj.train_horizons_minutes
>>>>>>> fc8b3c29
        )
    except OldModelHigherScoreError as OMHSE:
        logger.error("Old model is better than new model", pid=pj["id"], exc_info=OMHSE)
        return

    except InputDataInsufficientError as IDIE:
        logger.error(
            "Input data is insufficient after validation and cleaning",
            pid=pj["id"],
            exc_info=IDIE,
        )
        raise InputDataInsufficientError(IDIE)

    except InputDataWrongColumnOrderError as IDWCOE:
        logger.error(
            "Wrong column order, 'load' column should be first and 'horizon' column"
            " last.",
            pid=pj["id"],
            exc_info=IDWCOE,
        )
        raise InputDataWrongColumnOrderError(IDWCOE)

    # Save model and report. Report is always saved to MLFlow and optionally to disk
    serializer.save_model(
        model=model,
        experiment_name=str(pj["id"]),
        model_type=pj["model"],
        model_specs=model_specs_updated,
        report=report,
    )
    if artifact_folder:
        Reporter.write_report_to_disk(report=report, artifact_folder=artifact_folder)

    # Clean up older models
<<<<<<< HEAD
    serializer.remove_old_models(pj=pj)
    if pj.save_train_forecasts:
        return data_sets
=======
    serializer.remove_old_models(
        experiment_name=str(pj["id"]), artifact_folder=artifact_folder
    )
    return report
>>>>>>> fc8b3c29


def train_model_pipeline_core(
    pj: PredictionJobDataClass,
    model_specs: ModelSpecificationDataClass,
    input_data: pd.DataFrame,
    old_model: OpenstfRegressor = None,
    horizons: Union[List[float], str] = None,
) -> (
    OpenstfRegressor,
    Report,
    ModelSpecificationDataClass,
    Tuple[pd.DataFrame, pd.DataFrame, pd.DataFrame],
):
    """Train model core pipeline.
    Trains a new model given a prediction job, input data and compares it to an old model.
    This pipeline has no database or persistent storage dependencies.

    Args:
        pj (PredictionJobDataClass): Prediction job
        model_specs (ModelSpecificationDataClass): Dataclass containing model specifications
        input_data (pd.DataFrame): Input data
        old_model (OpenstfRegressor, optional): Old model to compare to. Defaults to None.
        horizons (List[float]): horizons to train on in hours.

    Raises:
        InputDataInsufficientError: when input data is insufficient.
        InputDataWrongColumnOrderError: when input data has a invalid column order.
        OldModelHigherScoreError: When old model is better than new model.

    Returns:
        fitted_model (OpenstfRegressor)
        report (Report)
        modelspecs (ModelSpecificationDataClass)
        datasets (Tuple[pd.DataFrmae, pd.DataFrame, pd.Dataframe): The train, validation and test sets
    """

    if horizons is None:
        if pj.train_horizons_minutes is None:
            horizons = DEFAULT_TRAIN_HORIZONS
        else:
            horizons = pj.train_horizons_minutes

    logger = structlog.get_logger(__name__)

    # Call common pipeline
    model, report, train_data, validation_data, test_data = train_pipeline_common(
        pj, model_specs, input_data, horizons
    )
    model_specs.feature_names = list(train_data.columns)

    # Check if new model is better than old model
    if old_model:
        combined = train_data.append(validation_data).reset_index(drop=True)
        x_data, y_data = (
            combined.iloc[:, 1:-1],
            combined.iloc[:, 0],
        )

        # Score method always returns R^2
        score_new_model = model.score(x_data, y_data)

        # Try to compare new model to old model.
        # If this does not success, for example since the feature names of the
        # old model differ from the new model, the new model is considered better
        try:
            score_old_model = old_model.score(x_data, y_data)

            # Check if R^2 is better for old model
            if score_old_model > score_new_model * PENALTY_FACTOR_OLD_MODEL:
                raise OldModelHigherScoreError(
                    f"Old model is better than new model for {pj['id']}."
                )

            logger.info(
                "New model is better than old model, continuing with training procces"
            )
        except ValueError as e:
            logger.info("Could not compare to old model", pid=pj["id"], exc_info=e)

<<<<<<< HEAD
    return model, report, modelspecs, (train_data, validation_data, test_data)
=======
    return model, report, model_specs
>>>>>>> fc8b3c29


def train_pipeline_common(
    pj: PredictionJobDataClass,
    model_specs: ModelSpecificationDataClass,
    input_data: pd.DataFrame,
    horizons: Union[List[float], str],
    test_fraction: float = 0.0,
    backtest: bool = False,
    test_data_predefined: pd.DataFrame = pd.DataFrame(),
) -> Tuple[OpenstfRegressor, Report, pd.DataFrame, pd.DataFrame, pd.DataFrame]:
    """Common pipeline shared with operational training and backtest training

    Args:
        pj (PredictionJobDataClass): Prediction job
        model_specs (ModelSpecificationDataClass): Dataclass containing model specifications
        input_data (pd.DataFrame): Input data
        horizons (List[float]): horizons to train on in hours.
        test_fraction (float): fraction of data to use for testing
        backtest (bool): boolean if we need to do a backtest
        test_data_predefined (pd.DataFrame): Predefined test data frame to be used in the pipeline
            (empty data frame by default)

    Returns:
        fitted_model (OpenstfRegressor)
        report (Report)
        train_data (pd.DataFrame)
        validation_data (pd.DataFrame)
        test_data (pd.DataFrame)

    Raises:
        InputDataInsufficientError: when input data is insufficient.
        InputDataWrongColumnOrderError: when input data has a invalid column order.
        ValueError: when the horizon is a string and the corresponding column in not in the input data

    """
    if input_data.empty:
        raise InputDataInsufficientError("Input dataframe is empty")
    elif "load" not in input_data.columns:
        raise InputDataWrongColumnOrderError(
            "Missing the load column in the input dataframe"
        )

    if isinstance(horizons, str):
        if not (horizons in set(input_data.columns)):
            raise ValueError(
                f"The horizon parameter specifies a column name ({horizons}) missing in"
                " the input data."
            )
        else:
            # sort data to avoid same date repeated multiple time
            input_data = input_data.sort_values(horizons)
    # Validate and clean data
    validated_data = validation.drop_target_na(
        validation.validate(pj["id"], input_data, pj["flatliner_treshold"])
    )
    # Check if sufficient data is left after cleaning
    if not validation.is_data_sufficient(
        validated_data, pj["completeness_treshold"], pj["minimal_table_length"]
    ):
        raise InputDataInsufficientError(
            "Input data is insufficient, after validation and cleaning"
        )

    if pj["model"] == "proloaf":
        stratification_min_max = False
        # proloaf is only able to train with one horizon
        horizons = [horizons[0]]
    else:
        stratification_min_max = True

    data_with_features = TrainFeatureApplicator(
        horizons=horizons,
        feature_names=model_specs.feature_names,
        feature_modules=model_specs.feature_modules,
    ).add_features(validated_data, pj=pj)

    # if test_data is predefined, apply the pipeline only on the remaining data
    if not test_data_predefined.empty:
        test_data_predefined = data_with_features[
            data_with_features.index.isin(test_data_predefined.index)
        ].sort_index()
        data_with_features = data_with_features[
            ~data_with_features.index.isin(test_data_predefined.index)
        ].sort_index()

    # Split data
    (train_data, validation_data, test_data,) = split_data_train_validation_test(
        data_with_features,
        test_fraction=test_fraction,
        stratification_min_max=stratification_min_max,
        back_test=backtest,
    )

    # if test_data is predefined, use this over the returned test_data of split function
    if not test_data_predefined.empty:
        test_data = test_data_predefined

    # Test if first column is "load" and last column is "horizon"
    if train_data.columns[0] != "load" or train_data.columns[-1] != "horizon":
        raise InputDataWrongColumnOrderError(
            f"Wrong column order for {pj['id']} "
            "'load' column should be first and 'horizon' column last."
        )

    # Create relevant model
    model = ModelCreator.create_model(
        pj["model"],
        quantiles=pj["quantiles"],
    )

    # split x and y data
    train_x, train_y = train_data.iloc[:, 1:-1], train_data.iloc[:, 0]
    validation_x, validation_y = (
        validation_data.iloc[:, 1:-1],
        validation_data.iloc[:, 0],
    )

    # Configure evals for early stopping
    eval_set = [(train_x, train_y), (validation_x, validation_y)]

    # Set relevant hyperparameters
    # define protected hyperparams which are derived from prediction_job
    protected_hyperparams = ["quantiles"]
    valid_hyper_parameters = {
        key: value
        for key, value in model_specs.hyper_params.items()
        if key in model.get_params().keys() and key not in protected_hyperparams
    }

    model.set_params(**valid_hyper_parameters)
    model.fit(
        train_x,
        train_y,
        eval_set=eval_set,
        early_stopping_rounds=DEFAULT_EARLY_STOPPING_ROUNDS,
        verbose=False,
    )
    # Gets the feature importance df or None if we don't have feature importance
    model.feature_importance_dataframe = model.set_feature_importance()

    logging.info("Fitted a new model, not yet stored")

    # Do confidence interval determination
    model = StandardDeviationGenerator(
        validation_data
    ).generate_standard_deviation_data(model)

    # Report about the training process
    reporter = Reporter(train_data, validation_data, test_data)
    report = reporter.generate_report(model)

    if pj.save_train_forecasts:
        train_data["forecast"] = model.predict(train_data.iloc[:, 1:-1])
        validation_data["forecast"] = model.predict(validation_data.iloc[:, 1:-1])
        test_data["forecast"] = model.predict(test_data.iloc[:, 1:-1])

    return model, report, train_data, validation_data, test_data<|MERGE_RESOLUTION|>--- conflicted
+++ resolved
@@ -35,17 +35,10 @@
     pj: PredictionJobDataClass,
     input_data: pd.DataFrame,
     check_old_model_age: bool,
-<<<<<<< HEAD
-    trained_models_folder: Union[str, Path],
+    mlflow_tracking_uri: str,
+    artifact_folder: str,
 ) -> Optional[Tuple[pd.DataFrame, pd.DataFrame, pd.DataFrame]]:
     """Midle level pipeline that takes care of all persistent storage dependencies
-=======
-    mlflow_tracking_uri: str,
-    artifact_folder: str,
-) -> Report:
-    """Middle level pipeline that takes care of all persistent storage dependencies
->>>>>>> fc8b3c29
-
     Expected prediction jobs keys: "id", "model", "hyper_params", "feature_names"
 
     Args:
@@ -94,13 +87,8 @@
 
     # Train model with core pipeline
     try:
-<<<<<<< HEAD
         model, report, modelspecs_updated, data_sets = train_model_pipeline_core(
             pj, modelspecs, input_data, old_model, horizons=pj.train_horizons_minutes
-=======
-        model, report, model_specs_updated = train_model_pipeline_core(
-            pj, model_specs, input_data, old_model, horizons=pj.train_horizons_minutes
->>>>>>> fc8b3c29
         )
     except OldModelHigherScoreError as OMHSE:
         logger.error("Old model is better than new model", pid=pj["id"], exc_info=OMHSE)
@@ -135,16 +123,12 @@
         Reporter.write_report_to_disk(report=report, artifact_folder=artifact_folder)
 
     # Clean up older models
-<<<<<<< HEAD
-    serializer.remove_old_models(pj=pj)
+    serializer.remove_old_models(
+        experiment_name=str(pj["id"]), artifact_folder=artifact_folder
+    )
+    
     if pj.save_train_forecasts:
         return data_sets
-=======
-    serializer.remove_old_models(
-        experiment_name=str(pj["id"]), artifact_folder=artifact_folder
-    )
-    return report
->>>>>>> fc8b3c29
 
 
 def train_model_pipeline_core(
@@ -225,11 +209,7 @@
         except ValueError as e:
             logger.info("Could not compare to old model", pid=pj["id"], exc_info=e)
 
-<<<<<<< HEAD
     return model, report, modelspecs, (train_data, validation_data, test_data)
-=======
-    return model, report, model_specs
->>>>>>> fc8b3c29
 
 
 def train_pipeline_common(
