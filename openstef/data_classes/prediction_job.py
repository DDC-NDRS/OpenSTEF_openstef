# SPDX-FileCopyrightText: 2017-2022 Contributors to the OpenSTEF project <korte.termijn.prognoses@alliander.com> # noqa E501>
#
# SPDX-License-Identifier: MPL-2.0

from typing import Union, Optional, List

from pydantic import BaseModel
from .model_specifications import ModelSpecificationDataClass


class PredictionJobDataClass(BaseModel):
    id: Union[int, str]
    model: str
    forecast_type: str
    horizon_minutes: int
    resolution_minutes: int
    lat: float
    lon: float
    train_components: bool
    name: str
    description: Optional[str]
    quantiles: Optional[List[float]]
<<<<<<< HEAD
    default_modelspecs: Optional[ModelSpecificationDataClass]
=======
    save_train_forecasts: bool = False
>>>>>>> 082bacaf

    def __getitem__(self, item):
        """Allows us to use subscription to get the items from the object"""
        return getattr(self, item)

    def __setitem__(self, key: str, value: any):
        """Allows us to use subscription to set the items in the object"""
        if hasattr(self, key):
            self.__dict__[key] = value
        else:
            raise AttributeError(f"{key} not an attribute of prediction job.")<|MERGE_RESOLUTION|>--- conflicted
+++ resolved
@@ -20,11 +20,8 @@
     name: str
     description: Optional[str]
     quantiles: Optional[List[float]]
-<<<<<<< HEAD
     default_modelspecs: Optional[ModelSpecificationDataClass]
-=======
     save_train_forecasts: bool = False
->>>>>>> 082bacaf
 
     def __getitem__(self, item):
         """Allows us to use subscription to get the items from the object"""
