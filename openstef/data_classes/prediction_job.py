# SPDX-FileCopyrightText: 2017-2022 Contributors to the OpenSTEF project <korte.termijn.prognoses@alliander.com> # noqa E501>
#
# SPDX-License-Identifier: MPL-2.0

from typing import Union, Optional, List

from pydantic import BaseModel


class PredictionJobDataClass(BaseModel):
    id: Union[int, str]
    model: str
    forecast_type: str
    horizon_minutes: int
    resolution_minutes: int
    lat: float
    lon: float
    train_components: bool
    name: str
    description: Optional[str]
    quantiles: Optional[List[float]]
<<<<<<< HEAD
    train_horizons_minutes: Optional[List[int]]
=======
    save_train_forecasts: bool = False
>>>>>>> 082bacaf

    def __getitem__(self, item):
        """Allows us to use subscription to get the items from the object"""
        return getattr(self, item)

    def __setitem__(self, key: str, value: any):
        """Allows us to use subscription to set the items in the object"""
        if hasattr(self, key):
            self.__dict__[key] = value
        else:
            raise AttributeError(f"{key} not an attribute of prediction job.")<|MERGE_RESOLUTION|>--- conflicted
+++ resolved
@@ -19,11 +19,8 @@
     name: str
     description: Optional[str]
     quantiles: Optional[List[float]]
-<<<<<<< HEAD
     train_horizons_minutes: Optional[List[int]]
-=======
     save_train_forecasts: bool = False
->>>>>>> 082bacaf
 
     def __getitem__(self, item):
         """Allows us to use subscription to get the items from the object"""
