--- conflicted
+++ resolved
@@ -90,10 +90,7 @@
     # Create objective (NOTE: this is a callable class)
     objective = ObjectiveCreator.create_objective(model_type=pj["model"])
 
-<<<<<<< HEAD
-    model_type = pj["model"]
-    model = ModelCreator.create_model(pj)
-=======
+
     model, study, objective = optuna_optimization(
         pj, objective, input_data_with_features, n_trials
     )
@@ -137,8 +134,7 @@
         objective : The objective object used by optuna
 
     """
-    model = ModelCreator.create_model(pj["model"])
->>>>>>> 5e089e9d
+    model = ModelCreator.create_model(pj)
 
     objective = objective(
         model,
