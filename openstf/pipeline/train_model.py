--- conflicted
+++ resolved
@@ -7,13 +7,8 @@
 
 import pandas as pd
 import structlog
-<<<<<<< HEAD
 from openstf_dbc.services.prediction_job import PredictionJobDataClass
-from sklearn.base import RegressorMixin
-=======
-from mlflow.models.signature import infer_signature
 from openstf.model.regressors.regressor import OpenstfRegressor
->>>>>>> a6201548
 
 from openstf.exceptions import (
     InputDataInsufficientError,
@@ -283,13 +278,9 @@
         validation_data
     ).generate_standard_deviation_data(model)
 
-<<<<<<< HEAD
+
     # Report about the training process
-    reporter = Reporter(pj, train_data, validation_data, test_data)
-=======
-    # Report about the training procces
     reporter = Reporter(train_data, validation_data, test_data)
->>>>>>> a6201548
     report = reporter.generate_report(model)
 
     return model, report, train_data, validation_data, test_data
