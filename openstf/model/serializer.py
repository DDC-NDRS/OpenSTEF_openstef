--- conflicted
+++ resolved
@@ -537,7 +537,6 @@
                 max_n_models:, :
             ]
             for _, run in runs_to_remove.iterrows():
-<<<<<<< HEAD
                 artifact_location = os.path.join(
                     self.trained_models_folder, f"mlruns/1/{run.run_id}"
                 )
@@ -550,9 +549,6 @@
                 # mlflow.delete_run only marks it as deleted but does not delete it by itself
                 shutil.rmtree(artifact_location)
                 self.logger.debug("Removed run")
-=======
-                self.logger.debug(f"Removing run {run.run_id}, from {run.end_time}")
-                mlflow.delete_run(run.run_id)
 
     def _get_feature_names(
         self,
@@ -611,5 +607,4 @@
                     "feature_names not an attribute of the old model, using None ",
                     pid=pid,
                 )
-        return modelspecs.feature_names
->>>>>>> 867c3197
+        return modelspecs.feature_names