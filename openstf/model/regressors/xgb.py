# SPDX-FileCopyrightText: 2017-2021 Alliander N.V. <korte.termijn.prognoses@alliander.com> # noqa E501>
#
# SPDX-License-Identifier: MPL-2.0

import pandas as pd
from xgboost import XGBRegressor
from openstf.model.regressors.regressor import OpenstfRegressor

class XGBOpenstfRegressor(XGBRegressor, OpenstfRegressor):
    """XGB Regressor which implements the Openstf regressor API."""
<<<<<<< HEAD
    gain_importance_name = "total_gain"
    weight_importance_name = "weight"
=======

    def get_feature_importance(self, cols):
        return self.get_feature_importance_base(
            cols, gain_importance_name="total_gain", weight_importance_name="weight"
        )
>>>>>>> bc54a063
<|MERGE_RESOLUTION|>--- conflicted
+++ resolved
@@ -6,15 +6,8 @@
 from xgboost import XGBRegressor
 from openstf.model.regressors.regressor import OpenstfRegressor
 
+
 class XGBOpenstfRegressor(XGBRegressor, OpenstfRegressor):
     """XGB Regressor which implements the Openstf regressor API."""
-<<<<<<< HEAD
     gain_importance_name = "total_gain"
     weight_importance_name = "weight"
-=======
-
-    def get_feature_importance(self, cols):
-        return self.get_feature_importance_base(
-            cols, gain_importance_name="total_gain", weight_importance_name="weight"
-        )
->>>>>>> bc54a063
