# SPDX-FileCopyrightText: 2017-2021 Contributors to the OpenSTF project <korte.termijn.prognoses@alliander.com> # noqa E501>
#
# SPDX-License-Identifier: MPL-2.0

from typing import Union

from openstf.enums import MLModelType
from openstf.model.objective import (
    RegressorObjective,
    XGBRegressorObjective,
    LGBRegressorObjective,
    XGBQuantileRegressorObjective,
<<<<<<< HEAD
    ProLoafRegressorObjective,
=======
    LinearRegressorObjective,
>>>>>>> 3e45344d
)


class ObjectiveCreator:
    OBJECTIVES = {
        MLModelType.XGB: XGBRegressorObjective,
        MLModelType.LGB: LGBRegressorObjective,
        MLModelType.XGB_QUANTILE: XGBQuantileRegressorObjective,
<<<<<<< HEAD
        MLModelType.ProLoaf: ProLoafRegressorObjective,
=======
        MLModelType.LINEAR: LinearRegressorObjective,
>>>>>>> 3e45344d
    }

    @staticmethod
    def create_objective(model_type: Union[MLModelType, str]) -> RegressorObjective:
        """Create an objective function based on model type.
        Args:
            model_type (Union[MLModelType, str]): Model type to construct.
        Raises:
            NotImplementedError: When using an invalid model_type.
        Returns:
            RegressorObjective: Objective function
        """
        try:
            # This will raise a ValueError when an invalid model_type str is used
            # and nothing when a MLModelType enum is used.
            model_type = MLModelType(model_type)
        except ValueError as e:
            valid_types = [t.value for t in MLModelType]
            raise NotImplementedError(
                f"No objective for '{model_type}', "
                f"valid model_types are: {valid_types}"
            ) from e

        return ObjectiveCreator.OBJECTIVES[model_type]<|MERGE_RESOLUTION|>--- conflicted
+++ resolved
@@ -10,11 +10,8 @@
     XGBRegressorObjective,
     LGBRegressorObjective,
     XGBQuantileRegressorObjective,
-<<<<<<< HEAD
     ProLoafRegressorObjective,
-=======
     LinearRegressorObjective,
->>>>>>> 3e45344d
 )
 
 
@@ -23,11 +20,8 @@
         MLModelType.XGB: XGBRegressorObjective,
         MLModelType.LGB: LGBRegressorObjective,
         MLModelType.XGB_QUANTILE: XGBQuantileRegressorObjective,
-<<<<<<< HEAD
         MLModelType.ProLoaf: ProLoafRegressorObjective,
-=======
         MLModelType.LINEAR: LinearRegressorObjective,
->>>>>>> 3e45344d
     }
 
     @staticmethod
