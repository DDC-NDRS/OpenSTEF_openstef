# SPDX-FileCopyrightText: 2017-2021 Alliander N.V. <korte.termijn.prognoses@alliander.com> # noqa E501>
#
# SPDX-License-Identifier: MPL-2.0
from typing import Union

from openstf.enums import MLModelType
from openstf.model.regressors.lgbm import LGBMOpenstfRegressor
from openstf.model.regressors.proloaf import OpenstfProloafRegressor
from openstf.model.regressors.regressor import OpenstfRegressor
from openstf.model.regressors.xgb import XGBOpenstfRegressor
from openstf.model.regressors.xgb_quantile import XGBQuantileOpenstfRegressor

valid_model_kwargs = {
    MLModelType.XGB: [
        "n_estimators",
        "objective",
        "max_depth",
        "learning_rate",
        "verbosity",
        "booster",
        "tree_method",
        "gamma",
        "min_child_weight",
        "max_delta_step",
        "subsample",
        "colsample_bytree",
        "colsample_bylevel",
        "colsample_bynode",
        "reg_alpha",
        "reg_lambda",
        "scale_pos_weight",
        "base_score",
        "missing",
        "num_parallel_tree",
        "kwargs",
        "random_state",
        "n_jobs",
        "monotone_constraints",
        "interaction_constraints",
        "importance_type",
        "gpu_id",
        "validate_parameters",
    ],
    MLModelType.LGB: [
        "boosting_type",
        "objective",
        "num_leaves",
        "max_depth",
        "learning_rate",
        "n_estimators",
        "subsample_for_bin",
        "min_split_gain",
        "min_child_weight",
        "min_child_samples",
        "subsample",
        "subsample_freq",
        "colsample_bytree",
        "reg_alpha",
        "reg_lambda",
        "random_state",
        "n_jobs",
        "silent",
        "importance_type",
    ],
    MLModelType.XGB_QUANTILE: [
        "quantiles",
        "gamma",
        "colsample_bytree",
        "subsample",
        "min_child_weight",
        "max_depth",
    ],
<<<<<<< HEAD
    MLModelType.ProLoaf: ["deep", "feature_name"],
=======
    MLModelType.ProLoaf: [
        "name",
        "core_net",
        "relu_leak",
        "encoder_features",
        "decoder_features",
        "core_layers",
        "rel_linear_hidden_size",
        "rel_core_hidden_size",
        "dropout_fc",
        "dropout_core",
        "training_metric",
        "metric_options",
        "optimizer_name",
        "early_stopping_patience",
        "early_stopping_margin",
        "learning_rate",
        "max_epochs",
        "device",
        "batch_size",
        "split_percent",
        "history_horizon",
        "forecast_horizon",
    ],
>>>>>>> d9c7a780
}


class ModelCreator:
    """Factory object for creating machine learning models"""

    # Set object mapping
    MODEL_CONSTRUCTORS = {
        MLModelType.XGB: XGBOpenstfRegressor,
        MLModelType.LGB: LGBMOpenstfRegressor,
        MLModelType.XGB_QUANTILE: XGBQuantileOpenstfRegressor,
        MLModelType.ProLoaf: OpenstfProloafRegressor,
    }

    @staticmethod
    def create_model(model_type: Union[MLModelType, str], **kwargs) -> OpenstfRegressor:
        """Create a machine learning model based on model type.

        Args:
            model_type (Union[MLModelType, str]): Model type to construct.
            kwargs (dict): Optional keyword argument to pass to the model.

        Raises:
            NotImplementedError: When using an invalid model_type.

        Returns:
            OpenstfRegressor: model
        """
        try:
            # This will raise a ValueError when an invalid model_type str is used
            # and nothing when a MLModelType enum is used.
            model_type = MLModelType(model_type)
        except ValueError as e:
            valid_types = [t.value for t in MLModelType]
            raise NotImplementedError(
                f"No constructor for '{model_type}', "
                f"valid model_types are: {valid_types}"
            ) from e

        # TODO:
        #  1. replace parsing of kwargs with a function parsing prediction job
        #  2. specify in the regressor the needed parameters from the prediction job
        #           for example pj["quantiles"] in xgb_quantile

        # only pass relevant arguments to model constructor to prevent warnings
        model_kwargs = {
            key: value
            for key, value in kwargs.items()
            if key in valid_model_kwargs[model_type]
        }

        return ModelCreator.MODEL_CONSTRUCTORS[model_type](**model_kwargs)<|MERGE_RESOLUTION|>--- conflicted
+++ resolved
@@ -70,9 +70,6 @@
         "min_child_weight",
         "max_depth",
     ],
-<<<<<<< HEAD
-    MLModelType.ProLoaf: ["deep", "feature_name"],
-=======
     MLModelType.ProLoaf: [
         "name",
         "core_net",
@@ -97,7 +94,6 @@
         "history_horizon",
         "forecast_horizon",
     ],
->>>>>>> d9c7a780
 }
 
 
