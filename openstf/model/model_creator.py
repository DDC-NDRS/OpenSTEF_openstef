# SPDX-FileCopyrightText: 2017-2021 Contributors to the OpenSTF project <korte.termijn.prognoses@alliander.com> # noqa E501>
#
# SPDX-License-Identifier: MPL-2.0
from typing import Union

from openstf_dbc.services.prediction_job import PredictionJobDataClass

from openstf.enums import MLModelType
from openstf.model.regressors.lgbm import LGBMOpenstfRegressor
from openstf.model.regressors.proloaf import OpenstfProloafRegressor
from openstf.model.regressors.regressor import OpenstfRegressor
from openstf.model.regressors.xgb import XGBOpenstfRegressor
from openstf.model.regressors.xgb_quantile import XGBQuantileOpenstfRegressor
from openstf.model.regressors.linear import LinearOpenstfRegressor

valid_model_kwargs = {
    MLModelType.XGB: [
        "n_estimators",
        "objective",
        "max_depth",
        "learning_rate",
        "verbosity",
        "booster",
        "tree_method",
        "gamma",
        "min_child_weight",
        "max_delta_step",
        "subsample",
        "colsample_bytree",
        "colsample_bylevel",
        "colsample_bynode",
        "reg_alpha",
        "reg_lambda",
        "scale_pos_weight",
        "base_score",
        "missing",
        "num_parallel_tree",
        "kwargs",
        "random_state",
        "n_jobs",
        "monotone_constraints",
        "interaction_constraints",
        "importance_type",
        "gpu_id",
        "validate_parameters",
    ],
    MLModelType.LGB: [
        "boosting_type",
        "objective",
        "num_leaves",
        "max_depth",
        "learning_rate",
        "n_estimators",
        "subsample_for_bin",
        "min_split_gain",
        "min_child_weight",
        "min_child_samples",
        "subsample",
        "subsample_freq",
        "colsample_bytree",
        "reg_alpha",
        "reg_lambda",
        "random_state",
        "n_jobs",
        "silent",
        "importance_type",
    ],
    MLModelType.XGB_QUANTILE: [
        "quantiles",
        "gamma",
        "colsample_bytree",
        "subsample",
        "min_child_weight",
        "max_depth",
    ],
<<<<<<< HEAD
    MLModelType.ProLoaf: [
        "relu_leak",
        "encoder_features",
        "decoder_features",
        "core_layers",
        "rel_linear_hidden_size",
        "rel_core_hidden_size",
        "dropout_fc",
        "dropout_core",
        "training_metric",
        "metric_options",
        "optimizer_name",
        "early_stopping_patience",
        "early_stopping_margin",
        "learning_rate",
        "max_epochs",
        "device",
        "batch_size",
        "history_horizon",
        "horizon_minutes",
=======
    MLModelType.LINEAR: [
        "missing_values",
        "imputation_strategy",
        "fill_value",
>>>>>>> 3e45344d
    ],
}


class ModelCreator:
    """Factory object for creating machine learning models"""

    # Set object mapping
    MODEL_CONSTRUCTORS = {
        MLModelType.XGB: XGBOpenstfRegressor,
        MLModelType.LGB: LGBMOpenstfRegressor,
        MLModelType.XGB_QUANTILE: XGBQuantileOpenstfRegressor,
<<<<<<< HEAD
        MLModelType.ProLoaf: OpenstfProloafRegressor,
=======
        MLModelType.LINEAR: LinearOpenstfRegressor,
>>>>>>> 3e45344d
    }

    @staticmethod
    def create_model(model_type: Union[MLModelType, str], **kwargs) -> OpenstfRegressor:
        """Create a machine learning model based on model type.

        Args:
            model_type (Union[MLModelType, str]): Model type to construct.
            kwargs (dict): Optional keyword argument to pass to the model.

        Raises:
            NotImplementedError: When using an invalid model_type.

        Returns:
            OpenstfRegressor: model
        """
        try:
            # This will raise a ValueError when an invalid model_type str is used
            # and nothing when a MLModelType enum is used.
            model_type = MLModelType(model_type)
        except ValueError as e:
            valid_types = [t.value for t in MLModelType]
            raise NotImplementedError(
                f"No constructor for '{model_type}', "
                f"valid model_types are: {valid_types}"
            ) from e

        # only pass relevant arguments to model constructor to prevent warnings
        model_kwargs = {
            key: value
            for key, value in kwargs.items()
            if key in valid_model_kwargs[model_type]
        }
        return ModelCreator.MODEL_CONSTRUCTORS[model_type](**model_kwargs)<|MERGE_RESOLUTION|>--- conflicted
+++ resolved
@@ -73,7 +73,6 @@
         "min_child_weight",
         "max_depth",
     ],
-<<<<<<< HEAD
     MLModelType.ProLoaf: [
         "relu_leak",
         "encoder_features",
@@ -94,12 +93,11 @@
         "batch_size",
         "history_horizon",
         "horizon_minutes",
-=======
+    ],
     MLModelType.LINEAR: [
         "missing_values",
         "imputation_strategy",
         "fill_value",
->>>>>>> 3e45344d
     ],
 }
 
@@ -112,11 +110,8 @@
         MLModelType.XGB: XGBOpenstfRegressor,
         MLModelType.LGB: LGBMOpenstfRegressor,
         MLModelType.XGB_QUANTILE: XGBQuantileOpenstfRegressor,
-<<<<<<< HEAD
         MLModelType.ProLoaf: OpenstfProloafRegressor,
-=======
         MLModelType.LINEAR: LinearOpenstfRegressor,
->>>>>>> 3e45344d
     }
 
     @staticmethod
