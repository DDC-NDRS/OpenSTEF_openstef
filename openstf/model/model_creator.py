# SPDX-FileCopyrightText: 2017-2021 Alliander N.V. <korte.termijn.prognoses@alliander.com> # noqa E501>
#
# SPDX-License-Identifier: MPL-2.0
from typing import Union

from sklearn.base import RegressorMixin
from xgboost import XGBRegressor
from lightgbm import LGBMRegressor

from openstf.enums import MLModelType
from openstf.model.xgb_quantile import XGBQuantileRegressor


class ModelCreator:
<<<<<<< HEAD
    """Factory object for creating machine learning models"""
=======

    """Factory object for creating model trainer objects"""
>>>>>>> 19b5226e

    # Set object mapping
    MODEL_CONSTRUCTORS = {
        MLModelType.XGB: XGBRegressor,
        MLModelType.LGB: LGBMRegressor,
        MLModelType.XGB_QUANTILE: XGBQuantileRegressor,
    }

    @staticmethod
<<<<<<< HEAD
    def create_model(model_type: Union[MLModelType, str]) -> RegressorMixin:
        """Create a machine learning model based on model type.

        Args:
            model_type (Union[MLModelType, str]): Model type

        Raises:
            ValueError: When using an invalid model_type string

        Returns:
            RegressorMixin: model
        """
        # This will raise a ValueError when an invalid model_type str is used
        model_type = MLModelType(model_type)

        return ModelCreator.MODEL_CONSTRUCTORS[model_type]()
=======
    def create_model(pj: dict) -> RegressorMixin:
        # check if model type is valid
        if pj["model"] not in [
            k.value for k in ModelCreator.MODEL_TRAINER_CONSTRUCTORS
        ]:
            raise KeyError(f"Unknown model type: {pj['model']}")

        return ModelCreator.MODEL_TRAINER_CONSTRUCTORS[MLModelType(pj["model"])](
            quantiles=tuple(pj["quantiles"])
        )
>>>>>>> 19b5226e
<|MERGE_RESOLUTION|>--- conflicted
+++ resolved
@@ -12,12 +12,7 @@
 
 
 class ModelCreator:
-<<<<<<< HEAD
     """Factory object for creating machine learning models"""
-=======
-
-    """Factory object for creating model trainer objects"""
->>>>>>> 19b5226e
 
     # Set object mapping
     MODEL_CONSTRUCTORS = {
@@ -27,7 +22,6 @@
     }
 
     @staticmethod
-<<<<<<< HEAD
     def create_model(model_type: Union[MLModelType, str]) -> RegressorMixin:
         """Create a machine learning model based on model type.
 
@@ -43,16 +37,4 @@
         # This will raise a ValueError when an invalid model_type str is used
         model_type = MLModelType(model_type)
 
-        return ModelCreator.MODEL_CONSTRUCTORS[model_type]()
-=======
-    def create_model(pj: dict) -> RegressorMixin:
-        # check if model type is valid
-        if pj["model"] not in [
-            k.value for k in ModelCreator.MODEL_TRAINER_CONSTRUCTORS
-        ]:
-            raise KeyError(f"Unknown model type: {pj['model']}")
-
-        return ModelCreator.MODEL_TRAINER_CONSTRUCTORS[MLModelType(pj["model"])](
-            quantiles=tuple(pj["quantiles"])
-        )
->>>>>>> 19b5226e
+        return ModelCreator.MODEL_CONSTRUCTORS[model_type]()