# SPDX-FileCopyrightText: 2017-2021 Alliander N.V. <korte.termijn.prognoses@alliander.com> # noqa E501>
#
# SPDX-License-Identifier: MPL-2.0
from abc import ABC, abstractmethod
from typing import List, Optional

import numpy as np
import pandas as pd

from openstf.feature_engineering.apply_features import apply_features
from openstf.feature_engineering.general import (
    add_missing_feature_columns,
    remove_extra_feature_columns,
)

LATENCY_CONFIG = {"APX": 24}  # A specific latency is part of a specific feature.


class AbstractFeatureApplicator(ABC):
    def __init__(
        self, horizons: List[float], feature_names: Optional[List[str]] = None
    ) -> None:
        """Initialize abstract feature applicator.

        Args:
            horizons (list): list of horizons
            feature_names (List[str]):  List of requested features
        """
        if type(horizons) is not list:
            raise ValueError("Horizons must be added as a list")
<<<<<<< HEAD

        self.feature_names = feature_names
=======
>>>>>>> eea5e3c2
        self.horizons = horizons
        self.features = features

    @abstractmethod
    def add_features(self, df: pd.DataFrame) -> pd.DataFrame:
        """Adds features to an input DataFrame

        Args:
            df: pd.DataFrame with input data to which the features have to be added
        """
        pass


class TrainFeatureApplicator(AbstractFeatureApplicator):
    def add_features(
        self, df: pd.DataFrame, latency_config=LATENCY_CONFIG
    ) -> pd.DataFrame:
        """Adds features to an input DataFrame.

        This method is implemented specifically for a model train pipeline. For larger
        horzions data is invalidated as when they are not available.

        For example:
            For horzion 24 hours the feature T-720min is not added as the load
            720 minutes ago is not available 24 hours in advance. In case of a horizon
            0.25 hours this feature is added as in this case the feature is available.

        Args:
            df (pd.DataFrame):  Input data to which the features will be added.
            latency_config (dict): Optional. Invalidate certain features that are not
                available for a specific horizon due to data latency. Default to
                {"APX": 24}

        Returns:
            pd.DataFrame: Input DataFrame with an extra column for every added feature.
        """

        # Set default horizons if none are provided
        if self.horizons is None:
            self.horizons = [0.25, 24]

        # Pre define output variables
        result = pd.DataFrame()

        # Loop over horizons and add corresponding features
        for horizon in self.horizons:
            res = apply_features(df, feature_names=self.feature_names, horizon=horizon)
            res["Horizon"] = horizon
            result = result.append(res)

        # Invalidate features that are not available for a specific horizon due to data
        # latency
        for feature, time in latency_config.items():
            result.loc[result["Horizon"] > time, feature] = np.nan

        return result.sort_index()


class OperationalPredictFeatureApplicator(AbstractFeatureApplicator):
    def add_features(self, df: pd.DataFrame) -> pd.DataFrame:
        """Adds features to an input DataFrame.

        This method is implemented specifically for an operational prediction pipeline
         and will add every available feature.

        Args:
            df: pd.DataFrame with input data to which the features have to be added

        Returns:
            pd.DataFrame: Input DataFrame with an extra column for every added feature.

        """
        num_horizons = len(self.horizons)
        if num_horizons != 1:
            raise ValueError("Expected one horizon, got {num_horizons}")

        df = apply_features(
            df, feature_names=self.feature_names, horizon=self.horizons[0]
        )
        df = add_missing_feature_columns(df, self.feature_names)
        # NOTE this is required since apply_features could add additional features
        df = remove_extra_feature_columns(df, self.feature_names)

        return df


class BackTestPredictFeatureApplicator(AbstractFeatureApplicator):
    def add_features(self, df: pd.DataFrame) -> pd.DataFrame:
        """Adds features to an input DataFrame.

        This method is implemented specifically for a backtest prediction for a specific horizon.
        All featurs that are not available for the specific horzion are invalidated.

        Args:
            df: pd.DataFrame with input data to which the features have to be added

        Returns:
            pd.DataFrame: Input DataFrame with an extra column for every added feature.
        """
        num_horizons = len(self.horizons)
        if num_horizons != 1:
            raise ValueError("Expected one horizon, got {num_horizons}")

        df = apply_features(df, horizon=self.horizons[0])
        df = add_missing_feature_columns(df, self.feature_names)
        # NOTE this is required since apply_features could add additional features
        df = remove_extra_feature_columns(df, self.feature_names)
        return df<|MERGE_RESOLUTION|>--- conflicted
+++ resolved
@@ -26,15 +26,11 @@
             horizons (list): list of horizons
             feature_names (List[str]):  List of requested features
         """
-        if type(horizons) is not list:
+        if type(horizons) is not list and not None:
             raise ValueError("Horizons must be added as a list")
-<<<<<<< HEAD
 
         self.feature_names = feature_names
-=======
->>>>>>> eea5e3c2
         self.horizons = horizons
-        self.features = features
 
     @abstractmethod
     def add_features(self, df: pd.DataFrame) -> pd.DataFrame:
