# SPDX-FileCopyrightText: 2017-2021 Alliander N.V. <korte.termijn.prognoses@alliander.com> # noqa E501>
#
# SPDX-License-Identifier: MPL-2.0
from abc import ABC, abstractmethod
from typing import List, Optional

import numpy as np
import pandas as pd

from openstf.feature_engineering.apply_features import apply_features
from openstf.feature_engineering.general import (
    add_missing_feature_columns,
    remove_extra_feature_columns,
)

LATENCY_CONFIG = {"APX": 24}  # A specific latency is part of a specific feature.


class AbstractFeatureApplicator(ABC):
    def __init__(
        self, horizons: List[float], feature_names: Optional[List[str]] = None
    ) -> None:
        """Initialize abstract feature applicator.

        Args:
            horizons (list): list of horizons
            feature_names (List[str]):  List of requested features
        """
        if type(horizons) is not list and not None:
            raise ValueError("Horizons must be added as a list")

        self.feature_names = feature_names
        self.horizons = horizons

    @abstractmethod
    def add_features(self, df: pd.DataFrame) -> pd.DataFrame:
        """Adds features to an input DataFrame

        Args:
            df: pd.DataFrame with input data to which the features have to be added
        """
        pass


class TrainFeatureApplicator(AbstractFeatureApplicator):
    def add_features(
        self, df: pd.DataFrame, latency_config=LATENCY_CONFIG
    ) -> pd.DataFrame:
        """Adds features to an input DataFrame.

        This method is implemented specifically for a model train pipeline. For larger
        horzions data is invalidated as when they are not available.

        For example:
            For horzion 24 hours the feature T-720min is not added as the load
            720 minutes ago is not available 24 hours in advance. In case of a horizon
            0.25 hours this feature is added as in this case the feature is available.

        Args:
            df (pd.DataFrame):  Input data to which the features will be added.
            latency_config (dict): Optional. Invalidate certain features that are not
                available for a specific horizon due to data latency. Default to
                {"APX": 24}

        Returns:
            pd.DataFrame: Input DataFrame with an extra column for every added feature.
        """

        # Set default horizons if none are provided
        if self.horizons is None:
            self.horizons = [0.25, 24]

        # Pre define output variables
        result = pd.DataFrame()

        # Loop over horizons and add corresponding features
        for horizon in self.horizons:
<<<<<<< HEAD
            res = apply_features(df, feature_names=self.feature_names, horizon=horizon)
=======
            res = apply_features(
                df.copy(deep=True), horizon=horizon
            )  # Deep copy of df is important, because we want a fresh start every iteration!
>>>>>>> 28bf3914
            res["Horizon"] = horizon
            result = result.append(res)

        # Invalidate features that are not available for a specific horizon due to data
        # latency
        for feature, time in latency_config.items():
            result.loc[result["Horizon"] > time, feature] = np.nan

        return result.sort_index()


class OperationalPredictFeatureApplicator(AbstractFeatureApplicator):
    def add_features(self, df: pd.DataFrame) -> pd.DataFrame:
        """Adds features to an input DataFrame.

        This method is implemented specifically for an operational prediction pipeline
         and will add every available feature.

        Args:
            df: pd.DataFrame with input data to which the features have to be added

        Returns:
            pd.DataFrame: Input DataFrame with an extra column for every added feature.

        """
        num_horizons = len(self.horizons)
        if num_horizons != 1:
            raise ValueError("Expected one horizon, got {num_horizons}")

        df = apply_features(
            df, feature_names=self.feature_names, horizon=self.horizons[0]
        )
        df = add_missing_feature_columns(df, self.feature_names)
        # NOTE this is required since apply_features could add additional features
        df = remove_extra_feature_columns(df, self.feature_names)

        return df


class BackTestPredictFeatureApplicator(AbstractFeatureApplicator):
    def add_features(self, df: pd.DataFrame) -> pd.DataFrame:
        """Adds features to an input DataFrame.

        This method is implemented specifically for a backtest prediction for a specific horizon.
        All featurs that are not available for the specific horzion are invalidated.

        Args:
            df: pd.DataFrame with input data to which the features have to be added

        Returns:
            pd.DataFrame: Input DataFrame with an extra column for every added feature.
        """
        num_horizons = len(self.horizons)
        if num_horizons != 1:
            raise ValueError("Expected one horizon, got {num_horizons}")

        df = apply_features(df, horizon=self.horizons[0])
        df = add_missing_feature_columns(df, self.feature_names)
        # NOTE this is required since apply_features could add additional features
        df = remove_extra_feature_columns(df, self.feature_names)
        return df<|MERGE_RESOLUTION|>--- conflicted
+++ resolved
@@ -75,13 +75,9 @@
 
         # Loop over horizons and add corresponding features
         for horizon in self.horizons:
-<<<<<<< HEAD
-            res = apply_features(df, feature_names=self.feature_names, horizon=horizon)
-=======
             res = apply_features(
                 df.copy(deep=True), horizon=horizon
             )  # Deep copy of df is important, because we want a fresh start every iteration!
->>>>>>> 28bf3914
             res["Horizon"] = horizon
             result = result.append(res)
 
