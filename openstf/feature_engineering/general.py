# SPDX-FileCopyrightText: 2017-2021 Alliander N.V. <korte.termijn.prognoses@alliander.com> # noqa E501>
#
# SPDX-License-Identifier: MPL-2.0

# -*- coding: utf-8 -*-
from typing import List
import numpy as np
import pandas as pd
import structlog

logger = structlog.get_logger(__name__)

import structlog


def add_missing_feature_columns(
    input_data: pd.DataFrame, features: List[str]
) -> pd.DataFrame:
    """Adds feature column for features in the featurelist.

    Add feature columns for features in the feature list if these columns don't
    exist in the input data. If a column is added, its value is set to NaN.
    This is especially usefull to make sure the required columns are in place when making a prediction.

    NOTE: this function is intended as a final check to prevent errors during predicion.
        In an ideal world this function is not nescarry.

    Args:
        input_data (pd.DataFrame): DataFrame with input data and featurs.
        features (list): List of requiered features
    """

    logger = structlog.get_logger(__file__)

    if features is None:
        features = []

    missing_features = [f for f in features if f not in list(input_data)]

    for feature in missing_features:
<<<<<<< HEAD
        logger.warning(f"Adding NaN column for missing feature: {feature}")
=======
        logger.warning(
            f"Adding NaN column for missing feature: {feature}", missing_feature=feature
        )
>>>>>>> eea5e3c2
        input_data[feature] = np.nan

    return input_data


def remove_extra_feature_columns(
    input_data: pd.DataFrame, features: List[str]
) -> pd.DataFrame:
    """Removes any features that are provided in the input data but not in the feature list.

    This should not be nescesarry but serves as an extra failsave for making predicitons

    Args:
        input_data: (pd.Dataframe) DataFrame with features
        featurelist: (list) list of reuqested features

    Returns: pd.DataFrame with model input data and fetaures

    """
    logger = structlog.get_logger(__file__)

    if features is None:
        features = []

    extra_features = [f for f in list(input_data) if f not in features]

<<<<<<< HEAD
    if len(extra_features) > 0:
        logger.warning(f"Removing {len(extra_features)} unrequested features!")
=======
    num_not_requested_features = len(extra_features)

    if num_not_requested_features != 0:
        logger.warning(
            f"Removing {num_not_requested_features} unrequested features!",
            num_not_requested_features=num_not_requested_features,
        )
>>>>>>> eea5e3c2

    return input_data.drop(extra_features, axis=1)<|MERGE_RESOLUTION|>--- conflicted
+++ resolved
@@ -38,13 +38,9 @@
     missing_features = [f for f in features if f not in list(input_data)]
 
     for feature in missing_features:
-<<<<<<< HEAD
-        logger.warning(f"Adding NaN column for missing feature: {feature}")
-=======
         logger.warning(
             f"Adding NaN column for missing feature: {feature}", missing_feature=feature
         )
->>>>>>> eea5e3c2
         input_data[feature] = np.nan
 
     return input_data
@@ -71,10 +67,6 @@
 
     extra_features = [f for f in list(input_data) if f not in features]
 
-<<<<<<< HEAD
-    if len(extra_features) > 0:
-        logger.warning(f"Removing {len(extra_features)} unrequested features!")
-=======
     num_not_requested_features = len(extra_features)
 
     if num_not_requested_features != 0:
@@ -82,6 +74,5 @@
             f"Removing {num_not_requested_features} unrequested features!",
             num_not_requested_features=num_not_requested_features,
         )
->>>>>>> eea5e3c2
 
     return input_data.drop(extra_features, axis=1)